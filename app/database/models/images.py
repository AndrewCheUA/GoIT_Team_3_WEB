--- conflicted
+++ resolved
@@ -1,4 +1,4 @@
-from typing import Optional, List
+from typing import Optional
 from datetime import datetime
 
 from sqlalchemy import (
@@ -7,14 +7,9 @@
     ForeignKey,
     Integer,
     Table,
-<<<<<<< HEAD
     Column,
-=======
-    Column, text, select,
->>>>>>> dc9d9cda
 )
-from sqlalchemy.orm import Mapped, mapped_column, relationship, backref, Session
-from sqlalchemy.ext.asyncio import AsyncSession
+from sqlalchemy.orm import Mapped, mapped_column, relationship
 
 from .tags import Tag
 from .base import Base
@@ -42,32 +37,5 @@
 
     user: Mapped[User] = relationship(backref="images")
     tags: Mapped[Tag] = relationship("Tag", secondary=image_m2m_tag, backref="images", lazy='joined')
-<<<<<<< HEAD
 
-    comments = relationship("ImageComment", back_populates="image", cascade="all, delete")
-=======
-    ratings = relationship("ImageRating", cascade="all, delete-orphan", backref=backref("images"))
-    average_rating: Mapped[float] = mapped_column(nullable=False, server_default='0.0')
-
-    def update_average_rating(self):
-        """
-        The update_average_rating function updates the average rating of a photo.
-        It does this by iterating through all ratings associated with the photo, and then calculating an average based on those ratings.
-        :param self: Refer to the object itself
-        :return: The average rating of a photo
-        :doc-author: Trelent
-        """
-        total_rating = 0
-        num_ratings = 0
-        for rating in self.ratings:
-            total_rating += rating.photo_rating
-            num_ratings += 1
-        if num_ratings > 0:
-            self.average_rating = total_rating / num_ratings
-        else:
-            self.average_rating = 0
-
-    @staticmethod
-    async def get_image_by_id(db_session: AsyncSession, image_id: int) -> Optional["Image"]:
-        return await db_session.scalar(select(Image).filter(Image.id == image_id))
->>>>>>> dc9d9cda
+    comments = relationship("ImageComment", back_populates="image", cascade="all, delete")