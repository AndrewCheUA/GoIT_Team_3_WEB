--- conflicted
+++ resolved
@@ -1,9 +1,6 @@
 import asyncio
-<<<<<<< HEAD
-from typing import Optional
-=======
-from typing import Any
->>>>>>> d3cd5bfc
+
+from typing import Optional, Any
 
 from fastapi import APIRouter, Depends, UploadFile, File, Form, HTTPException, status, Query
 from fastapi_limiter.depends import RateLimiter
@@ -29,29 +26,6 @@
     "/", response_model=ImageCreateResponse, response_model_by_alias=False, status_code=status.HTTP_201_CREATED,
     dependencies=[Depends(RateLimiter(times=10, seconds=60))]
 )
-<<<<<<< HEAD
-async def upload_image(file: UploadFile = File(), description: str = Form(min_length=10, max_length=1200),
-                       tags: list[str] | None = Query(default=None, max_length=50),
-                       db: AsyncSession = Depends(get_db),
-                       current_user: User = Depends(AuthService.get_current_user),
-                       ):
-    """
-    The upload_image function is used to upload an image file to the cloudinary server.
-    The function takes in a file, description, and tags as parameters. The file parameter is required and must be of type UploadFile (a FastAPI class).
-    The description parameter is also required and must be of type str with a minimum length of 10 characters and maximum length of 1200 characters.
-    The tags parameter can either be None or a list[str] with each string having a maximum length 50 characters.
-
-    :param file: UploadFile: Receive the image file from the client
-    :param description: str: Specify the description of the image
-    :param max_length: Limit the number of characters that can be entered in a field
-    :param tags: list[str] | None: Specify that the tags parameter is optional and can be none
-    :param max_length: Limit the length of the description and tags
-    :param db: AsyncSession: Get the database session from the dependency injection container
-    :param current_user: User: Get the current user from the database
-    :param : Get the image id from the url
-    :return: A dict with the image and a detail message
-    :doc-author: Trelent
-=======
 async def upload_image(
         file: UploadFile = File(), description: str = Form(min_length=10, max_length=1200),
         tags: list[str] = Form(alias="tag", min_length=3, max_length=50),
@@ -71,7 +45,6 @@
     :param current_user: User: Get the user who is currently logged in
     :param : Specify the type of file that will be uploaded
     :return: A dictionary with the image and a detail message
->>>>>>> d3cd5bfc
     """
     loop = asyncio.get_event_loop()
     image = await loop.run_in_executor(None, cloudinary.upload_image, file.file)
