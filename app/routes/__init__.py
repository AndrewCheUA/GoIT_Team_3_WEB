--- conflicted
+++ resolved
@@ -5,11 +5,9 @@
 from . import images
 from . import image_formats
 from . import image_comments
-<<<<<<< HEAD
 from . import image_ratings
-=======
 from . import tags
->>>>>>> 505b6a06
+
 
 
 router = APIRouter()
@@ -19,11 +17,9 @@
 router.include_router(images.router)
 router.include_router(image_formats.router)
 router.include_router(image_comments.router)
-<<<<<<< HEAD
 router.include_router(image_ratings.router)
-=======
 router.include_router(tags.router)
->>>>>>> 505b6a06
+
 
 
 __all__ = (
