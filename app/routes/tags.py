--- conflicted
+++ resolved
@@ -5,11 +5,8 @@
 
 from app.database.models import UserRole, User
 from app.database.connect import get_db
-<<<<<<< HEAD
-from app.schemas.tag import TagResponse, TagBase
-=======
+
 from app.schemas.tag import TagBase, TagResponse
->>>>>>> d3cd5bfc
 from app.repository import tags as repository_tags
 
 from app.utils.filter import UserRoleFilter
@@ -60,11 +57,7 @@
     return tag
 
 
-<<<<<<< HEAD
-@router.put("/{tag_id}", response_model=TagResponse)
-async def update_tag(body: TagBase, tag_id: int, db: AsyncSession = Depends(get_db),
-                     current_user: User = Depends(AuthService.get_current_user)):
-=======
+
 @router.put(
     "/{tag_id}",
     response_model=TagResponse,
@@ -85,7 +78,6 @@
     :param current_user: User: Get the current user
     :return: A tag object
     """
->>>>>>> d3cd5bfc
     tag = await repository_tags.update_tag(tag_id, body, db)
     if tag is None:
         raise HTTPException(status_code=status.HTTP_404_NOT_FOUND, detail="Tag not found")
