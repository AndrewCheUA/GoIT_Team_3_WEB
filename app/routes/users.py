--- conflicted
+++ resolved
@@ -15,7 +15,6 @@
 from app.database.connect import get_db
 from app.database.models import User, UserRole
 from app.repository import users as repository_users
-<<<<<<< HEAD
 from app.repository.users import user_update_is_active
 from app.schemas.user import (
     UserPublic,
@@ -27,13 +26,11 @@
 from app.services import cloudinary
 from app.services.auth import AuthService
 from app.utils.filter import UserRoleFilter
-=======
+
 from app.schemas import user as user_schemas
 from app.services import cloudinary
 from app.services.auth import AuthService, get_current_active_user
 from app.utils.filter import UserRoleFilter
-
->>>>>>> 7e6c2771
 
 router = APIRouter(prefix="/users", tags=["Users"])
 
@@ -211,7 +208,6 @@
         created_at=user.created_at
     )
 
-<<<<<<< HEAD
     return user_profile
 
 
@@ -248,7 +244,4 @@
     user = await repository_users.get_user_by_id(user_id, db)
     if not user:
         raise HTTPException(status_code=status.HTTP_404_NOT_FOUND, detail="User not found")
-    return await user_update_is_active(user, False, db)
-=======
-    return user_profile
->>>>>>> 7e6c2771
+    return await user_update_is_active(user, False, db)