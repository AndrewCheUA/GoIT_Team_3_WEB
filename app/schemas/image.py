--- conflicted
+++ resolved
@@ -32,14 +32,10 @@
     image: ImagePublic
     detail: str = "Image successfully created"
     class Config:
-<<<<<<< HEAD
         orm_mode = True
 
 
 class ImageGetResponse(CoreModel):
     detail: str = "Image successfully download"
     class Config:
-        orm_mode = True          
-=======
-        orm_mode = True
->>>>>>> 80f0678a
+        orm_mode = True          