--- conflicted
+++ resolved
@@ -1,9 +1,7 @@
 import uuid
-<<<<<<< HEAD
-from typing import BinaryIO,  Optional
-=======
+
 from typing import BinaryIO, Optional
->>>>>>> 80f0678a
+
 
 import cloudinary
 from cloudinary.api import resource
@@ -37,11 +35,7 @@
     return file_id
 
 
-<<<<<<< HEAD
 def get_format_image(file_id: str, width: int = 250, height: int = 250, crop: str = 'fill') -> Optional[str]:
-=======
-def get_format_image(file_id: str, width: int = 250, height: int = 250, crop: str = 'fill'):
->>>>>>> 80f0678a
     """
     The get_format_image function takes a file_id, width, height and crop as parameters.
     The function returns the url of an image with the given dimensions and cropping mode.
@@ -53,7 +47,6 @@
     :param crop: str: Crop the image
     :return: The url of the image with the specified width, height and crop
     """
-<<<<<<< HEAD
     try:
         url = cloudinary.CloudinaryImage(file_id).build_url(
             width=width,
@@ -64,12 +57,4 @@
     except cloudinary.exceptions.Error as e:
         return
 
-    return url
-=======
-    return cloudinary.CloudinaryImage(file_id).build_url(
-        width=width,
-        height=height,
-        crop=crop,
-        version=resource(file_id)['version']
-    )
->>>>>>> 80f0678a
+    return url